--- conflicted
+++ resolved
@@ -129,15 +129,11 @@
                 "md5_hash_essence_sidecar": sidecar.md5,
             }
 
-<<<<<<< HEAD
-            if md5_hash_essence_manifest != sidecar.md5.lower():
-=======
             # Add batch ID if available
             if sidecar.batch_id:
                 data["batch_id"] = sidecar.batch_id
 
-            if md5_hash_essence_manifest != sidecar.md5:
->>>>>>> 67c37cf9
+            if md5_hash_essence_manifest != sidecar.md5.lower():
                 self.log.error(
                     "Supplied MD5 differs from the calculated MD5.",
                     sidecar_md5=sidecar.md5.lower(),
